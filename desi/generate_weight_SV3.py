--- conflicted
+++ resolved
@@ -49,37 +49,19 @@
 
 
 def _lrg_weight(seed):
-<<<<<<< HEAD
-    """
-        Compute weight with standard parametrization for LRG in SV3.
-    """
-    start = time.time()
-    logger.info("Compute weight for LRG at Nside=256")
-
-    version, tracer, suffix_tracer, nside = 'SV3', 'LRG', '', 256
-    dr9_footprint = DR9Footprint(nside, mask_lmc=False, clear_south=True, mask_around_des=True, desi_cut=False)
-
-    param = dict()
-    param['data_dir'] = '../data'
-    param['output_dir'] = '../res/SV3'
-    param['use_median'] = False
-    param['use_new_norm'] = False
-    param['region'] = ['North', 'South', 'Des']
-=======
     """Compute weight with standard parametrization for LRG in SV3."""
 
-    logger.info("Compute weight for LRG at nside=256")
+    logger.info("Compute weight for LRG at nside = 256")
 
     version, tracer, suffix_tracer, nside = 'SV3', 'LRG', '', 256
     dr9_footprint = DR9Footprint(nside, mask_lmc=False, clear_south=True, mask_around_des=True, cut_desi=False)
 
     dataframe_params = dict()
     dataframe_params['data_dir'] = '../data'
-    dataframe_params['output_dir'] = '../res'
+    dataframe_params['output_dir'] = '../res/SV3'
     dataframe_params['use_median'] = False
     dataframe_params['use_new_norm'] = False
     dataframe_params['regions'] = ['North', 'South', 'Des']
->>>>>>> 1b4961b7
     max_plot_cart = 1000
 
     _compute_weight(version, tracer, dr9_footprint, suffix_tracer, seed, dataframe_params, max_plot_cart)
@@ -88,37 +70,19 @@
 
 
 def _elg_weight(seed, add_stream=False):
-<<<<<<< HEAD
-    """
-        Compute weight with standard parametrization for ELG in SV3. If add_stream=True then add STREAM during the regression.
-    """
-    start = time.time()
-    logger.info(f"Compute weight for ELG at Nside=512 with Sgr. Stream? {add_stream}")
-
-    version, tracer, suffix_tracer, nside = 'SV3', 'ELG', '', 512
-    dr9_footprint = DR9Footprint(nside, mask_lmc=False, clear_south=True, mask_around_des=True, desi_cut=False)
-
-    param = dict()
-    param['data_dir'] = '../data'
-    param['output_dir'] = '../res/SV3'
-    param['use_median'] = False
-    param['use_new_norm'] = False
-    param['region'] = ['North', 'South', 'Des']
-=======
     """Compute weight with standard parametrization for ELG in SV3. If ``add_stream`` is ``True`` then add STREAM during the regression."""
 
-    logger.info(f"Compute weight for ELG at nside=512 with Sgr. Stream? {add_stream}")
+    logger.info(f"Compute weight for ELG at nside = 512 with Sgr. Stream? {add_stream}")
 
     version, tracer, suffix_tracer, nside = 'SV3', 'ELG', '', 512
     dr9_footprint = DR9Footprint(nside, mask_lmc=False, clear_south=True, mask_around_des=True, cut_desi=False)
 
     dataframe_params = dict()
     dataframe_params['data_dir'] = '../data'
-    dataframe_params['output_dir'] = '../res'
+    dataframe_params['output_dir'] = '../res/SV3'
     dataframe_params['use_median'] = False
     dataframe_params['use_new_norm'] = False
     dataframe_params['regions'] = ['North', 'South', 'Des']
->>>>>>> 1b4961b7
     if add_stream:
         feature_names = ['STARDENS', 'EBV', 'STREAM',
                          'PSFDEPTH_G', 'PSFDEPTH_R', 'PSFDEPTH_Z',
@@ -135,36 +99,18 @@
 
 
 def _elg_hip_weight(seed, add_stream=False):
-<<<<<<< HEAD
-    """
-        Compute weight with standard parametrization for ELG HIP in SV3. If add_stream=True then add STREAM during the regression.
-    """
-    start = time.time()
-    logger.info("Compute weight for ELG at Nside=512 with Sgr. Stream map")
-
-    version, tracer, suffix_tracer, nside = 'SV3', 'ELG_HIP', '', 512
-    dr9_footprint = DR9Footprint(nside, mask_lmc=False, clear_south=True, mask_around_des=True, desi_cut=False)
-
-    param = dict()
-    param['data_dir'] = '../data'
-    param['output_dir'] = '../res/SV3'
-    param['use_median'] = False
-    param['use_new_norm'] = True
-    param['region'] = ['North', 'South', 'Des']
-=======
     """Compute weight with standard parametrization for ELG HIP in SV3. If ``add_stream`` is ``True`` then add STREAM during the regression."""
-    logger.info("Compute weight for ELG at Nside=512 with Sgr. Stream map")
+    logger.info("Compute weight for ELG at nside = 512 with Sgr. Stream map")
 
     version, tracer, suffix_tracer, nside = 'SV3', 'ELG_HIP', '', 512
     dr9_footprint = DR9Footprint(nside, mask_lmc=False, clear_south=True, mask_around_des=True, cut_desi=False)
 
     dataframe_params = dict()
     dataframe_params['data_dir'] = '../data'
-    dataframe_params['output_dir'] = '../res'
+    dataframe_params['output_dir'] = '../res/SV3'
     dataframe_params['use_median'] = False
     dataframe_params['use_new_norm'] = True
     dataframe_params['regions'] = ['North', 'South', 'Des']
->>>>>>> 1b4961b7
     max_plot_cart = 2500
 
     if add_stream:
@@ -182,36 +128,18 @@
 
 
 def _qso_weight(seed):
-<<<<<<< HEAD
-    """
-        Compute weight with standard parametrization for QSO in SV3.
-    """
-    start = time.time()
-    logger.info("Compute weight for QSO at Nside=256 with Sgr. Stream map")
-
-    version, tracer, suffix_tracer, nside = 'SV3', 'QSO', '', 256
-    dr9_footprint = DR9Footprint(nside, mask_lmc=True, clear_south=True, mask_around_des=True, desi_cut=False)
-
-    param = dict()
-    param['data_dir'] = '../data'
-    param['output_dir'] = '../res/SV3'
-    param['use_median'] = False
-    param['use_new_norm'] = True
-    param['region'] = ['North', 'South', 'Des']
-=======
     """Compute weight with standard parametrization for QSO in SV3."""
-    logger.info("Compute weight for QSO at Nside=256 with Sgr. Stream map")
+    logger.info("Compute weight for QSO at nside = 256 with Sgr. Stream map")
 
     version, tracer, suffix_tracer, nside = 'SV3', 'QSO', '', 256
     dr9_footprint = DR9Footprint(nside, mask_lmc=True, clear_south=True, mask_around_des=True, cut_desi=False)
 
     dataframe_params = dict()
     dataframe_params['data_dir'] = '../data'
-    dataframe_params['output_dir'] = '../res'
+    dataframe_params['output_dir'] = '../res/SV3'
     dataframe_params['use_median'] = False
     dataframe_params['use_new_norm'] = True
     dataframe_params['regions'] = ['North', 'South', 'Des']
->>>>>>> 1b4961b7
     max_plot_cart = 400
 
     _compute_weight(version, tracer, dr9_footprint, suffix_tracer, seed, dataframe_params, max_plot_cart)
