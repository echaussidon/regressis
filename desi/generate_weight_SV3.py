#!/usr/bin/env python
# coding: utf-8

import os
import shutil
import logging

from regressis import PhotometricDataFrame, Regression, DR9Footprint, setup_logging
from regressis.utils import mkdir, setup_mplstyle


logger = logging.getLogger('SV3')


def _compute_weight(version, tracer, footprint, suffix_tracer, suffix_regressor, seed, dataframe_params, max_plot_cart, feature_names=None):
    """
    Compute weight for a given tracer with a given parametrization.

    Parameters
    ----------
    version : str
        Which version you want to use: SV3 or MAIN (for SV3 / MAIN targets) or DA02 / Y1 / etc.
        Useful only to load default map saved in ``data_dir`` and for the output name of the directory or file name.
    tracer : str
        Which tracer you want to use. Useful only to load default map saved in data_dir and for
        the output name of the directory or file name.
    footprint : Footprint
        The footprint information specifying regions in an Healpix format.
    suffix_tracer : str
        Additional suffix for tracer. Useful only to load default map saved in ``data_dir`` and for
        the output name of the directory or file name.
    suffix_regressor : str
        Additional suffix to build regressor output directory. Useful to test on the same data different hyperparameters.
    seed : int, default=123
        Fix the random state of RF and NN for reproducibility.
    dataframe_params : dict
        Dictionary with additional parameters to initialize :class:`PhotometricDataFrame`.
    max_plot_cart : float, default=400
        Maximum density in the plot of object density in the sky.
    feature_names: list of str
        Names of features used during the regression. If ``None``, use default one.
    """
    dataframe = PhotometricDataFrame(version, tracer, footprint, suffix_tracer, **dataframe_params)
    dataframe.set_features()
    dataframe.set_targets()
    dataframe.build(cut_fracarea=True)
    regression = Regression(dataframe, regressor='RF', suffix_regressor=suffix_regressor, n_jobs=40, use_kfold=True, feature_names=feature_names, compute_permutation_importance=True, overwrite=True, seed=seed, save_regressor=False)
    _ = regression.get_weight(save=True)
    regression.plot_maps_and_systematics(max_plot_cart=max_plot_cart, cut_fracarea=True)


def _lrg_weight(seed):
    """Compute weight with standard parametrization for LRG in SV3."""

    logger.info("Compute weight for LRG at nside = 256")

    version, tracer, suffix_tracer, nside = 'SV3', 'LRG', '', 256
    suffix_regressor = ''
    dr9_footprint = DR9Footprint(nside, mask_lmc=False, clear_south=True, mask_around_des=True, cut_desi=False)

    dataframe_params = dict()
    dataframe_params['data_dir'] = '../data'
    dataframe_params['output_dir'] = '../res/SV3'
    dataframe_params['use_median'] = False
    dataframe_params['use_new_norm'] = False
    dataframe_params['regions'] = ['North', 'South', 'Des']
    max_plot_cart = 1000

    _compute_weight(version, tracer, dr9_footprint, suffix_tracer, suffix_regressor, seed, dataframe_params, max_plot_cart)


<<<<<<< HEAD
def _elg_weight(seed, use_stream=False):
    """Compute weight with standard parametrization for ELG in SV3. If ``use_stream`` is ``True`` then add STREAM during the regression."""
=======
def _elg_weight(seed, add_stream=False):
    """Compute weight with standard parametrization for ELG in SV3. If ``add_stream`` is ``True`` then add STREAM during the regression."""
>>>>>>> 9cf26cfb

    logger.info(f"Compute weight for ELG at nside = 512 with Sgr. Stream? {add_stream}")

    version, tracer, suffix_tracer, nside = 'SV3', 'ELG', '', 512
    suffix_regressor = ''
    dr9_footprint = DR9Footprint(nside, mask_lmc=False, clear_south=True, mask_around_des=True, cut_desi=False)

    dataframe_params = dict()
    dataframe_params['data_dir'] = '../data'
    dataframe_params['output_dir'] = '../res/SV3'
    dataframe_params['use_median'] = False
    dataframe_params['use_new_norm'] = False
    dataframe_params['regions'] = ['North', 'South', 'Des']
    if use_stream:
        feature_names = ['STARDENS', 'EBV', 'STREAM',
                         'PSFDEPTH_G', 'PSFDEPTH_R', 'PSFDEPTH_Z',
                         'PSFSIZE_G', 'PSFSIZE_R', 'PSFSIZE_Z']
        suffix_regressor = '_with_stream'
        dataframe_params['use_new_norm'] = True
    else:
        feature_names = None
    max_plot_cart = 3500

    _compute_weight(version, tracer, dr9_footprint, suffix_tracer, suffix_regressor, seed, dataframe_params, max_plot_cart, feature_names)


<<<<<<< HEAD
def _elg_hip_weight(seed, use_stream=False):
    """Compute weight with standard parametrization for ELG HIP in SV3. If ``use_stream`` is ``True`` then add STREAM during the regression."""
    logger.info(f"Compute weight for ELG_HIP at nside = 512 with Sgr. Stream map? {use_stream}")
=======
def _elg_hip_weight(seed, add_stream=False):
    """Compute weight with standard parametrization for ELG HIP in SV3. If ``add_stream`` is ``True`` then add STREAM during the regression."""
    logger.info(f"Compute weight for ELG_HIP at nside = 512 with Sgr. Stream map? {add_stream}")
>>>>>>> 9cf26cfb

    version, tracer, suffix_tracer, nside = 'SV3', 'ELG_HIP', '', 512
    suffix_regressor = ''
    dr9_footprint = DR9Footprint(nside, mask_lmc=False, clear_south=True, mask_around_des=True, cut_desi=False)

    dataframe_params = dict()
    dataframe_params['data_dir'] = '../data'
    dataframe_params['output_dir'] = '../res/SV3'
    dataframe_params['use_median'] = False
    dataframe_params['use_new_norm'] = True
    dataframe_params['regions'] = ['North', 'South', 'Des']
    max_plot_cart = 2500

    if use_stream:
        feature_names = ['STARDENS', 'EBV', 'STREAM',
                         'PSFDEPTH_G', 'PSFDEPTH_R', 'PSFDEPTH_Z',
                         'PSFSIZE_G', 'PSFSIZE_R', 'PSFSIZE_Z']
        suffix_regressor = '_with_stream'
        dataframe_params['use_new_norm'] = True
    else:
        feature_names = None

    _compute_weight(version, tracer, dr9_footprint, suffix_tracer, suffix_regressor, seed, dataframe_params, max_plot_cart, feature_names)


def _qso_weight(seed):
    """Compute weight with standard parametrization for QSO in SV3."""
    logger.info("Compute weight for QSO at nside = 256 with Sgr. Stream map")

    version, tracer, suffix_tracer, nside = 'SV3', 'QSO', '', 256
    suffix_regressor = ''
    dr9_footprint = DR9Footprint(nside, mask_lmc=True, clear_south=True, mask_around_des=True, cut_desi=False)

    dataframe_params = dict()
    dataframe_params['data_dir'] = '../data'
    dataframe_params['output_dir'] = '../res/SV3'
    dataframe_params['use_median'] = False
    dataframe_params['use_new_norm'] = True
    dataframe_params['regions'] = ['North', 'South', 'Des']
    max_plot_cart = 400

    _compute_weight(version, tracer, dr9_footprint, suffix_tracer, suffix_regressor, seed, dataframe_params, max_plot_cart)


if __name__ == '__main__':

    setup_logging(log_file='SV3.log')
    setup_mplstyle()

    mkdir('../res/SV3')

    #_lrg_weight(40)
    _elg_weight(50)
    # _elg_weight(55, add_stream=True)
    _elg_hip_weight(60)
    # _elg_hip_weight(65, add_stream=True)
    _qso_weight(70)

    print("\nMOVE the SV3.log file into the output directory ../res/SV3\n")
    shutil.move('SV3.log', '../res/SV3/SV3.log')<|MERGE_RESOLUTION|>--- conflicted
+++ resolved
@@ -5,8 +5,8 @@
 import shutil
 import logging
 
-from regressis import PhotometricDataFrame, Regression, DR9Footprint, setup_logging
-from regressis.utils import mkdir, setup_mplstyle
+from regressis import PhotometricDataFrame, Regression, DR9Footprint
+from regressis.utils import mkdir, setup_logging, setup_mplstyle
 
 
 logger = logging.getLogger('SV3')
@@ -69,13 +69,8 @@
     _compute_weight(version, tracer, dr9_footprint, suffix_tracer, suffix_regressor, seed, dataframe_params, max_plot_cart)
 
 
-<<<<<<< HEAD
 def _elg_weight(seed, use_stream=False):
     """Compute weight with standard parametrization for ELG in SV3. If ``use_stream`` is ``True`` then add STREAM during the regression."""
-=======
-def _elg_weight(seed, add_stream=False):
-    """Compute weight with standard parametrization for ELG in SV3. If ``add_stream`` is ``True`` then add STREAM during the regression."""
->>>>>>> 9cf26cfb
 
     logger.info(f"Compute weight for ELG at nside = 512 with Sgr. Stream? {add_stream}")
 
@@ -102,15 +97,9 @@
     _compute_weight(version, tracer, dr9_footprint, suffix_tracer, suffix_regressor, seed, dataframe_params, max_plot_cart, feature_names)
 
 
-<<<<<<< HEAD
 def _elg_hip_weight(seed, use_stream=False):
     """Compute weight with standard parametrization for ELG HIP in SV3. If ``use_stream`` is ``True`` then add STREAM during the regression."""
     logger.info(f"Compute weight for ELG_HIP at nside = 512 with Sgr. Stream map? {use_stream}")
-=======
-def _elg_hip_weight(seed, add_stream=False):
-    """Compute weight with standard parametrization for ELG HIP in SV3. If ``add_stream`` is ``True`` then add STREAM during the regression."""
-    logger.info(f"Compute weight for ELG_HIP at nside = 512 with Sgr. Stream map? {add_stream}")
->>>>>>> 9cf26cfb
 
     version, tracer, suffix_tracer, nside = 'SV3', 'ELG_HIP', '', 512
     suffix_regressor = ''
@@ -162,11 +151,11 @@
 
     mkdir('../res/SV3')
 
-    #_lrg_weight(40)
+    _lrg_weight(40)
     _elg_weight(50)
-    # _elg_weight(55, add_stream=True)
+    # _elg_weight(55, use_stream=True)
     _elg_hip_weight(60)
-    # _elg_hip_weight(65, add_stream=True)
+    # _elg_hip_weight(65, use_stream=True)
     _qso_weight(70)
 
     print("\nMOVE the SV3.log file into the output directory ../res/SV3\n")
