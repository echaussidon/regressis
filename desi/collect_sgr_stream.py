#!/usr/bin/env python
# coding: utf-8

<<<<<<< HEAD
import os
=======
>>>>>>> 9f9ab69f
import logging

import numpy as np
import pandas as pd
import healpy as hp
import fitsio

from astropy.coordinates import SkyCoord
from astropy import units as u

<<<<<<< HEAD
from regressis import utils, setup_logging
=======
from regressis import setup_logging
from regressis.utils import build_healpix_map, mean_on_healpix_map
>>>>>>> 9f9ab69f


logger = logging.getLogger("Collect_sgr_stream")


<<<<<<< HEAD
def _mean_on_healpy_map(nside, map, depth_neighbours=1): # supposed nested and map a list of pixel
    """
    From map at nside, build the average with specific depth.
    It is similar to a convolution with a gaussian? kernel of size depth_neighbours.
    """
    def get_all_neighbours(nside, i, depth_neighbours=1):
        pixel_list = hp.get_all_neighbours(nside, i, nest=True)
        pixel_tmp = pixel_list
        depth_neighbours -= 1
        while depth_neighbours != 0 :
            pixel_tmp = hp.get_all_neighbours(nside, pixel_tmp, nest=True)
            pixel_tmp = np.reshape(pixel_tmp, pixel_tmp.size)
            pixel_list = np.append(pixel_list, pixel_tmp)
            depth_neighbours -= 1
        return pixel_list

    mean_map = np.zeros(len(map))
    for i in range(len(map)):
        neighbour_pixels = get_all_neighbours(nside, i, depth_neighbours)
        mean_map[i] = np.nansum(map[neighbour_pixels], axis=0)/neighbour_pixels.size
    return mean_map


=======
>>>>>>> 9f9ab69f
def _match_to_dr9(cat_sag):
    """From a (R.A., Dec.) catalog match all the objects to the DR9 photometry."""
    def _collect_name_for_stream_region():
        # build quickly all the name that we need to explore all
        # the sweep containg Sgr. Stream information

        def build_list_name(ra, dec):
            lst = []
            for i in range(len(ra) - 1):
                for j in range(len(dec) - 1):
                    ra1, ra2 = str(ra[i]), str(ra[i+1])
                    dec1, dec2 = dec[j], dec[j+1]

                    if len(ra1) == 1:
                        ra1 = f'00{ra1}'
                    elif len(ra1) == 2:
                        ra1 = f'0{ra1}'

                    if len(ra2) == 1:
                        ra2 = f'00{ra2}'
                    elif len(ra2) == 2:
                        ra2 = f'0{ra2}'

                    if dec1<0:
                        dec1 = str(dec1)[1:]
                        sgn1 = 'm'
                    else:
                        dec1 = str(dec1)
                        sgn1 = 'p'
                    if len(dec1) == 1:
                        dec1 = f'00{dec1}'
                    else:
                        dec1 = f'0{dec1}'

                    if dec2<0:
                        dec2 = str(dec2)[1:]
                        sgn2 = 'm'
                    else:
                        dec2 = str(dec2)
                        sgn2 = 'p'
                    if len(dec2) == 1:
                        dec2 = f'00{dec2}'
                    else:
                        dec2= f'0{dec2}'

                    lst += [[ra1, sgn1, dec1, ra2, sgn2, dec2]]
            return lst

        ra_list = [0, 10, 20, 30, 40, 50, 130, 140, 150, 160, 170, 180, 190, 200, 210, 220, 230, 240, 250, 300, 310, 320, 330, 340, 350, 360]
        dec_list = [-30, -25, -20, -15, -10, -5, 0, 5, 10, 15, 20, 25, 30]

        list_name = build_list_name(ra_list, dec_list)

        return list_name

    # where the DR9 sweeps are
    dirname = '/global/cfs/cdirs/cosmo/data/legacysurvey/dr9/south/sweep/9.0/'
    sweepname = os.path.join(dirname, 'sweep-{}{}{}-{}{}{}.fits')
    list_name = _collect_name_for_stream_region()

    coord_sag = SkyCoord(ra=cat_sag['ra'].values*u.degree, dec=cat_sag['dec'].values*u.degree)
    logger.info(f"catalog sag size : {cat_sag.size}")

    sag_dr9 = pd.DataFrame()
    for name in list_name:
        sel_in_sag = (cat_sag['ra'].values < float(name[3])) & (cat_sag['ra'].values > float(name[0]))
        if name[1] == 'm':
            sel_in_sag &= (cat_sag['dec'].values > - float(name[2]))
        else:
            sel_in_sag &= (cat_sag['dec'].values > float(name[2]))
        if name[4] == 'm':
            sel_in_sag &= (cat_sag['dec'].values < - float(name[5]))
        else:
            sel_in_sag &= (cat_sag['dec'].values < float(name[5]))

        if sel_in_sag.sum():
            logger.info(f"[SWEEP] : {name}")
            logger.info(f"    * Number of objetcs in this sweep in sag catalog : {sel_in_sag.sum()}")
            try:
                columns = ['RA', 'DEC',
                           'FLUX_G', 'FLUX_R', 'FLUX_Z', 'FLUX_W1', 'FLUX_W2',
                           'MW_TRANSMISSION_G', 'MW_TRANSMISSION_R', 'MW_TRANSMISSION_Z', 'MW_TRANSMISSION_W1', 'MW_TRANSMISSION_W2']
                sweep = pd.DataFrame(fitsio.FITS(sweepname.format(*name))['SWEEP'][columns].read().byteswap().newbyteorder())
                coord_sweep = SkyCoord(ra=sweep['RA'].values*u.degree, dec=sweep['DEC'].values*u.degree)
                idx, d2d, d3d = coord_sag[sel_in_sag].match_to_catalog_sky(coord_sweep)
                sel = (d2d.arcsec < 1)
                logger.info(f"    * Number of objetcs selected in the sweep file : {sel.sum()}")
                sag_dr9 = pd.concat([sag_dr9, sweep.loc[idx[sel]]], ignore_index=True)
            except:
                print('')

    return sag_dr9


def _build_color_dataFrame(data):
    """
    Return color (Legacy Imaging Surveys like) dataframe from a data (array like) which contains the flux and the transmission in the five bands: g, r, z, W1, W2.
    A specific cut is applied to remove all the object with a missing photometric value and with too faint flux in WISE.
    """
    def mags_from_flux(data):
        # convert flux to magnitude applying NO photometric correction objects in the North.
        # Ok no objects are expected in the North.
        toret = []
        for band in ['G', 'R', 'Z', 'W1', 'W2']:
            flux = data['flux_{}'.format(band)] = data['FLUX_{}'.format(band)][:]/data['MW_TRANSMISSION_{}'.format(band)][:]
            flux[np.isinf(flux) | np.isnan(flux)] = 0.
            mag = np.where(gflux>0, 22.5-2.5*np.log10(gflux), 0.)
            mag[np.isinf(mag) | np.isnan(mag)] = 0.
            toret.append(mag)
        return toret

    def colors(g, r, z, W1, W2):
        # Compute the colors and keep also r as additional information.
        labels = ['g-r', 'r-z', 'g-z', 'g-W1', 'r-W1', 'z-W1', 'g-W2', 'r-W2', 'z-W2', 'W1-W2', 'r']
        colors = np.zeros((len(g), len(labels)))

        colors[:,0] = g-r
        colors[:,1] = r-z
        colors[:,2] = g-z
        colors[:,3] = g-W1
        colors[:,4] = r-W1
        colors[:,5] = z-W1
        colors[:,6] = g-W2
        colors[:,7] = r-W2
        colors[:,8] = z-W2
        colors[:,9] = W1-W2
        colors[:,10] = r

        return colors, labels

    g, r, z, W1, W2 = mags_from_flux(data)

    logger.info('We keep only stars without any photometric problems in DR9')
    sel = (r >= 16.0) & (g > 16.0) & (z > 16.0) & (W1 > 16.0) & (W2 > 16.0) # remove objects with a missing value
    sel &= (W1 < 24) & (W2 < 24) # remove to faint objects in WISE --> cannot be selected

<<<<<<< HEAD
    values, labels = colors(sel.sum(), g[sel], r[sel], z[sel], W1[sel], W2[sel])

    df_sag_colors = pd.DataFrame(values, columns=labels)
=======
    attributes = colors(sel.sum(), 11, g[sel], r[sel], z[sel], W1[sel], W2[sel])
    attributes_label = ['g-r', 'r-z', 'g-z', 'g-W1', 'r-W1', 'z-W1', 'g-W2', 'r-W2', 'z-W2', 'W1-W2', 'r']

    df_sag_colors = pd.DataFrame(attributes, columns=attributes_label)
>>>>>>> 9f9ab69f
    # warning, we do not want to select in function of the index of the dataframe!
    df_sag_colors['RA'] = data['RA'].values[sel]
    df_sag_colors['DEC'] = data['DEC'].values[sel]

    return df_sag_colors


if __name__ == '__main__':

    setup_logging()

    # downlaod the file here: https://sites.google.com/fqa.ub.edu/tantoja/research/sagittarius
    filename = '../data/Sgr_members_L120_150_GaiaDR2.csv'
    logger.info(f"Load file: {filename}")
    cat_sag = pd.read_csv(filename)  # source_id, ra, dec, pmra, pmdec, phot_g_mean_mag, bp_rp

    sag_dr9 = _match_to_dr9(cat_sag)

    sag_colors = _build_color_dataFrame(sag_dr9)

    sel = (sag_colors['r'] > 18) & (sag_colors['z-W1'] < -0.5) # remove true qsos from the catalog
<<<<<<< HEAD
    sgr_map = utils.build_healpix_map(256, sag_colors['RA'][sel], sag_colors['DEC'][sel], in_deg2=True)
=======
    sgr_map =  build_healpix_map(256, sag_colors['RA'][sel], sag_colors['DEC'][sel], in_deg2=True)
>>>>>>> 9f9ab69f
    sgr_map /= np.mean(sgr_map[sgr_map > 0])
    sgr_map = mean_on_healpix_map(sgr_map, depth_neighbours=2)

    logger.info('Save map at nside=128, 256, 512 in  ../data/')
    np.save('../data/sagittarius_stream_256.npy', sgr_map)
    np.save('../data/sagittarius_stream_512.npy', hp.ud_grade(sgr_map, 512, order_in='NESTED'))
    np.save('../data/sagittarius_stream_128.npy', hp.ud_grade(sgr_map, 128, order_in='NESTED'))<|MERGE_RESOLUTION|>--- conflicted
+++ resolved
@@ -1,10 +1,7 @@
 #!/usr/bin/env python
 # coding: utf-8
 
-<<<<<<< HEAD
 import os
-=======
->>>>>>> 9f9ab69f
 import logging
 
 import numpy as np
@@ -15,43 +12,13 @@
 from astropy.coordinates import SkyCoord
 from astropy import units as u
 
-<<<<<<< HEAD
-from regressis import utils, setup_logging
-=======
 from regressis import setup_logging
 from regressis.utils import build_healpix_map, mean_on_healpix_map
->>>>>>> 9f9ab69f
 
 
 logger = logging.getLogger("Collect_sgr_stream")
 
 
-<<<<<<< HEAD
-def _mean_on_healpy_map(nside, map, depth_neighbours=1): # supposed nested and map a list of pixel
-    """
-    From map at nside, build the average with specific depth.
-    It is similar to a convolution with a gaussian? kernel of size depth_neighbours.
-    """
-    def get_all_neighbours(nside, i, depth_neighbours=1):
-        pixel_list = hp.get_all_neighbours(nside, i, nest=True)
-        pixel_tmp = pixel_list
-        depth_neighbours -= 1
-        while depth_neighbours != 0 :
-            pixel_tmp = hp.get_all_neighbours(nside, pixel_tmp, nest=True)
-            pixel_tmp = np.reshape(pixel_tmp, pixel_tmp.size)
-            pixel_list = np.append(pixel_list, pixel_tmp)
-            depth_neighbours -= 1
-        return pixel_list
-
-    mean_map = np.zeros(len(map))
-    for i in range(len(map)):
-        neighbour_pixels = get_all_neighbours(nside, i, depth_neighbours)
-        mean_map[i] = np.nansum(map[neighbour_pixels], axis=0)/neighbour_pixels.size
-    return mean_map
-
-
-=======
->>>>>>> 9f9ab69f
 def _match_to_dr9(cat_sag):
     """From a (R.A., Dec.) catalog match all the objects to the DR9 photometry."""
     def _collect_name_for_stream_region():
@@ -188,16 +155,9 @@
     sel = (r >= 16.0) & (g > 16.0) & (z > 16.0) & (W1 > 16.0) & (W2 > 16.0) # remove objects with a missing value
     sel &= (W1 < 24) & (W2 < 24) # remove to faint objects in WISE --> cannot be selected
 
-<<<<<<< HEAD
     values, labels = colors(sel.sum(), g[sel], r[sel], z[sel], W1[sel], W2[sel])
 
     df_sag_colors = pd.DataFrame(values, columns=labels)
-=======
-    attributes = colors(sel.sum(), 11, g[sel], r[sel], z[sel], W1[sel], W2[sel])
-    attributes_label = ['g-r', 'r-z', 'g-z', 'g-W1', 'r-W1', 'z-W1', 'g-W2', 'r-W2', 'z-W2', 'W1-W2', 'r']
-
-    df_sag_colors = pd.DataFrame(attributes, columns=attributes_label)
->>>>>>> 9f9ab69f
     # warning, we do not want to select in function of the index of the dataframe!
     df_sag_colors['RA'] = data['RA'].values[sel]
     df_sag_colors['DEC'] = data['DEC'].values[sel]
@@ -219,11 +179,7 @@
     sag_colors = _build_color_dataFrame(sag_dr9)
 
     sel = (sag_colors['r'] > 18) & (sag_colors['z-W1'] < -0.5) # remove true qsos from the catalog
-<<<<<<< HEAD
-    sgr_map = utils.build_healpix_map(256, sag_colors['RA'][sel], sag_colors['DEC'][sel], in_deg2=True)
-=======
     sgr_map =  build_healpix_map(256, sag_colors['RA'][sel], sag_colors['DEC'][sel], in_deg2=True)
->>>>>>> 9f9ab69f
     sgr_map /= np.mean(sgr_map[sgr_map > 0])
     sgr_map = mean_on_healpix_map(sgr_map, depth_neighbours=2)
 
