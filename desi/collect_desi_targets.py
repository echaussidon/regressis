#!/usr/bin/env python
# coding: utf-8

import os
import sys
import logging

import numpy as np
import healpy as hp

from desitarget.io import read_targets_in_box

from regressis import setup_logging
from regressis.utils import build_healpix_map


logger = logging.getLogger('Collect_desi_target')


def _get_default_desi_tracer(version):
    """Return default list of tracers to use as a function of SV3 or MAIN."""
    version = version.upper()
    if version == 'SV3':
        return ['BGS_ANY', 'BGS_BRIGHT', 'BGS_FAINT', 'LRG', 'LRG_LOWDENS', 'ELG', 'ELG_LOP', 'ELG_HIP', 'QSO']
    if version == 'MAIN':
        return ['BGS_ANY', 'BGS_BRIGHT', 'BGS_FAINT', 'LRG', 'ELG', 'ELG_VLO', 'ELG_LOP', 'QSO']
    raise ValueError('Please choose either SV3 or MAIN for version')


def save_desi_targets(versions, nsides, dir_out, tracers=None):
    """
    Collect targets in NERSC from desitarget files and generate the density map in Healpix map with required nside and in nested scheme.

    Parameters
    ----------
    versions : array like
        Which versions will be considered. Either MAIN or SV3.
    nsides : array_like
        Healpix size of the maps.
    dir_out : str
        Directory where the maps will be saved.
    tracers : array like
        Name of tracers to be collected. If ``None`` get default tracer name with :func:`_get_default_desi_tracer`.
    """
    if np.ndim(versions) == 0:
        versions = [versions]
    if np.ndim(nsides) == 0:
        nsides = [nsides]

    for version in versions:
        version = version.upper()
        if version == 'SV3':
            from desitarget.sv3.sv3_targetmask import desi_mask, bgs_mask
            bright_dir = '/global/cfs/cdirs/desi/target/catalogs/dr9/0.57.0/targets/sv3/resolve/bright/'
            dark_dir = '/global/cfs/cdirs/desi/target/catalogs/dr9/0.57.0/targets/sv3/resolve/dark/'
            DESI_TARGET = 'SV3_DESI_TARGET'
            BGS_TARGET = 'SV3_BGS_TARGET'
        elif version == 'MAIN':
            from desitarget.targetmask import desi_mask, bgs_mask
            bright_dir = '/global/cfs/cdirs/desi/target/catalogs/dr9/1.1.0/targets/main/resolve/bright/'
            dark_dir = '/global/cfs/cdirs/desi/target/catalogs/dr9/1.1.0/targets/main/resolve/dark/'
            DESI_TARGET = 'DESI_TARGET'
            BGS_TARGET = 'BGS_TARGET'
        else:
            raise ValueError('Please choose either SV3 or MAIN for version')

        if tracers is None:
            tracers = _get_default_desi_tracer(version)
        if np.ndim(tracers) == 0:
            tracers = [tracers]
        tracers = np.asarray(tracers)

        sel_bright = np.isin(tracers, ['BGS_ANY', 'BGS_FAINT', 'BGS_BRIGHT'])
        bright_tracer, dark_tracer = tracers[sel_bright], tracers[~sel_bright]

        if bright_tracer.size:
            logger.info(f"Collect {version} targets in bright time to build pixmap with nside={nsides}...")
            objects = read_targets_in_box(bright_dir, [0, 360, -90, 90], quick=True, columns=['RA', 'DEC', DESI_TARGET, BGS_TARGET])
            desi_target, bgs_target = objects[DESI_TARGET][:], objects[BGS_TARGET][:]
            ra, dec = objects['RA'][:], objects['DEC'][:]

            for nside in nsides:
                for tracer in bright_tracer:
                    map_path = os.path.join(dir_out, f'{version}_{tracer}_{nside}.npy')
                    logger.info(f"    * build healpix map for {tracer} and save it in: {map_path}")
                    if tracer in ['BGS_FAINT', 'BGS_BRIGHT']:
                        sel = (bgs_target & bgs_mask.mask(tracer)) != 0
                    else:
                        sel = (desi_target & desi_mask.mask(tracer)) != 0
                    np.save(map_path, build_healpix_map(nside, ra[sel], dec[sel], in_deg2=False))

        if dark_tracer.size:
            logger.info(f"Collect {version} targets in dark time to build pixmap with nside={nsides}...")
            objects = read_targets_in_box(dark_dir, [0, 360, -90, 90], quick=True, columns=['RA', 'DEC', DESI_TARGET])
            desi_target = objects[DESI_TARGET][:]
            ra, dec = objects['RA'][:], objects['DEC'][:]

            for nside in nsides:
                for tracer in dark_tracer:
                    map_path = os.path.join(dir_out, f'{version}_{tracer}_{nside}.npy')
                    logger.info(f"    * build healpix map for {tracer} and save it in: {map_path}")
                    sel = (desi_target & desi_mask.mask(tracer)) != 0
                    np.save(map_path, build_healpix_map(nside, ra[sel], dec[sel], in_deg2=False))


if __name__ == '__main__':

    setup_logging()
    # Turn off: WARNING  passed shape lies partially beyond the footprint of targets
    logging.getLogger('desiutil.log.dlm58.info').setLevel(logging.ERROR)

<<<<<<< HEAD
    versions = ['MAIN'] #['SV3', 'MAIN']
    nsides = [256, 512]
=======
    version = ['SV3', 'MAIN']
    tracer = None
    nside = [256, 512]
>>>>>>> 9f9ab69f
    dir_out = os.path.join(os.path.abspath(os.path.dirname(__file__)), '../data/')

    save_desi_targets(versions, nsides, dir_out, tracers=None)<|MERGE_RESOLUTION|>--- conflicted
+++ resolved
@@ -109,14 +109,8 @@
     # Turn off: WARNING  passed shape lies partially beyond the footprint of targets
     logging.getLogger('desiutil.log.dlm58.info').setLevel(logging.ERROR)
 
-<<<<<<< HEAD
-    versions = ['MAIN'] #['SV3', 'MAIN']
+    versions = ['SV3', 'MAIN']
     nsides = [256, 512]
-=======
-    version = ['SV3', 'MAIN']
-    tracer = None
-    nside = [256, 512]
->>>>>>> 9f9ab69f
     dir_out = os.path.join(os.path.abspath(os.path.dirname(__file__)), '../data/')
 
     save_desi_targets(versions, nsides, dir_out, tracers=None)