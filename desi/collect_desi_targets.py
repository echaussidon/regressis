#!/usr/bin/env python
# coding: utf-8

import os
import sys
import logging

import numpy as np
import healpy as hp

from desitarget.io import read_targets_in_box

from regressis import setup_logging
from regressis.utils import build_healpix_map


logger = logging.getLogger('Collect_desi_target')


def _get_default_desi_tracer(version):
    """Return default list of tracers to use as a function of SV3 or MAIN."""
    version = version.upper()
    if version == 'SV3':
        return ['BGS_ANY', 'BGS_BRIGHT', 'BGS_FAINT', 'LRG', 'LRG_LOWDENS', 'ELG', 'ELG_LOP', 'ELG_HIP', 'QSO']
    if version == 'MAIN':
        return ['BGS_ANY', 'BGS_BRIGHT', 'BGS_FAINT', 'LRG', 'ELG', 'ELG_VLO', 'ELG_LOP', 'QSO']
    raise ValueError('Please choose either SV3 or MAIN for version')


def save_desi_targets(versions, nsides, dir_out, tracers=None):
    """
    Collect targets in NERSC from desitarget files and generate the density map in Healpix map with required nside and in nested scheme.

    Parameters
    ----------
    versions : array like
        Which versions will be considered. Either MAIN or SV3.
    nsides : array_like
        Healpix size of the maps.
    dir_out : str
        Directory where the maps will be saved.
    tracers : array like
        Name of tracers to be collected. If ``None`` get default tracer name with :func:`_get_default_desi_tracer`.
    """
<<<<<<< HEAD
    if np.ndim(versions) == 0:
        versions = [versions]
    if np.ndim(nsides) == 0:
        nsides = [nsides]

    for version in versions:
        version = version.upper()
=======

    use_default_tracer = (tracer_list is None)

    for version in version_list:
>>>>>>> 2a1a96bf
        if version == 'SV3':
            from desitarget.sv3.sv3_targetmask import desi_mask, bgs_mask
            bright_dir = '/global/cfs/cdirs/desi/target/catalogs/dr9/0.57.0/targets/sv3/resolve/bright/'
            dark_dir = '/global/cfs/cdirs/desi/target/catalogs/dr9/0.57.0/targets/sv3/resolve/dark/'
            DESI_TARGET = 'SV3_DESI_TARGET'
            BGS_TARGET = 'SV3_BGS_TARGET'
        elif version == 'MAIN':
            from desitarget.targetmask import desi_mask, bgs_mask
            bright_dir = '/global/cfs/cdirs/desi/target/catalogs/dr9/1.1.0/targets/main/resolve/bright/'
            dark_dir = '/global/cfs/cdirs/desi/target/catalogs/dr9/1.1.0/targets/main/resolve/dark/'
            DESI_TARGET = 'DESI_TARGET'
            BGS_TARGET = 'BGS_TARGET'
        else:
            raise ValueError('Please choose either SV3 or MAIN for version')

<<<<<<< HEAD
        if tracers is None:
            tracers = _get_default_desi_tracer(version)
        if np.ndim(tracers) == 0:
            tracers = [tracers]
        tracers = np.asarray(tracers)
=======
        if use_default_tracer:
            tracer_list = _load_default_desi_tracer(version)
        tracer_list = np.array(tracer_list)
>>>>>>> 2a1a96bf

        sel_bright = np.isin(tracers, ['BGS_ANY', 'BGS_FAINT', 'BGS_BRIGHT'])
        bright_tracer, dark_tracer = tracers[sel_bright], tracers[~sel_bright]

        if bright_tracer.size:
            logger.info(f"Collect {version} targets in bright time to build pixmap with nside={nsides}...")
            objects = read_targets_in_box(bright_dir, [0, 360, -90, 90], quick=True, columns=['RA', 'DEC', DESI_TARGET, BGS_TARGET])
            desi_target, bgs_target = objects[DESI_TARGET][:], objects[BGS_TARGET][:]
            ra, dec = objects['RA'][:], objects['DEC'][:]

            for nside in nsides:
                for tracer in bright_tracer:
                    map_path = os.path.join(dir_out, f'{version}_{tracer}_{nside}.npy')
                    logger.info(f"    * build healpix map for {tracer} and save it in: {map_path}")
                    if tracer in ['BGS_FAINT', 'BGS_BRIGHT']:
                        sel = (bgs_target & bgs_mask.mask(tracer)) != 0
                    else:
                        sel = (desi_target & desi_mask.mask(tracer)) != 0
                    np.save(map_path, build_healpix_map(nside, ra[sel], dec[sel], in_deg2=False))

        if dark_tracer.size:
            logger.info(f"Collect {version} targets in dark time to build pixmap with nside={nsides}...")
            objects = read_targets_in_box(dark_dir, [0, 360, -90, 90], quick=True, columns=['RA', 'DEC', DESI_TARGET])
            desi_target = objects[DESI_TARGET][:]
            ra, dec = objects['RA'][:], objects['DEC'][:]

            for nside in nsides:
                for tracer in dark_tracer:
                    map_path = os.path.join(dir_out, f'{version}_{tracer}_{nside}.npy')
                    logger.info(f"    * build healpix map for {tracer} and save it in: {map_path}")
                    sel = (desi_target & desi_mask.mask(tracer)) != 0
                    np.save(map_path, build_healpix_map(nside, ra[sel], dec[sel], in_deg2=False))


if __name__ == '__main__':

    setup_logging()
    # Turn off: WARNING  passed shape lies partially beyond the footprint of targets
    logging.getLogger('desiutil.log.dlm58.info').setLevel(logging.ERROR)

    versions = ['SV3', 'MAIN']
    nsides = [256, 512]
    dir_out = os.path.join(os.path.abspath(os.path.dirname(__file__)), '../data/')

    save_desi_targets(versions, nsides, dir_out, tracers=None)<|MERGE_RESOLUTION|>--- conflicted
+++ resolved
@@ -42,20 +42,17 @@
     tracers : array like
         Name of tracers to be collected. If ``None`` get default tracer name with :func:`_get_default_desi_tracer`.
     """
-<<<<<<< HEAD
     if np.ndim(versions) == 0:
         versions = [versions]
     if np.ndim(nsides) == 0:
         nsides = [nsides]
 
+    use_default_tracer = tracers is None
+    if not use_default_tracer and np.ndim(tracers) == 0:
+        tracers = [tracers]
+
     for version in versions:
         version = version.upper()
-=======
-
-    use_default_tracer = (tracer_list is None)
-
-    for version in version_list:
->>>>>>> 2a1a96bf
         if version == 'SV3':
             from desitarget.sv3.sv3_targetmask import desi_mask, bgs_mask
             bright_dir = '/global/cfs/cdirs/desi/target/catalogs/dr9/0.57.0/targets/sv3/resolve/bright/'
@@ -71,17 +68,9 @@
         else:
             raise ValueError('Please choose either SV3 or MAIN for version')
 
-<<<<<<< HEAD
-        if tracers is None:
+        if use_default_tracer:
             tracers = _get_default_desi_tracer(version)
-        if np.ndim(tracers) == 0:
-            tracers = [tracers]
         tracers = np.asarray(tracers)
-=======
-        if use_default_tracer:
-            tracer_list = _load_default_desi_tracer(version)
-        tracer_list = np.array(tracer_list)
->>>>>>> 2a1a96bf
 
         sel_bright = np.isin(tracers, ['BGS_ANY', 'BGS_FAINT', 'BGS_BRIGHT'])
         bright_tracer, dark_tracer = tracers[sel_bright], tracers[~sel_bright]
