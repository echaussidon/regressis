#!/usr/bin/env python
# coding: utf-8

import os
import sys
import time
import logging

import numpy as np
import healpy as hp
import matplotlib.pyplot as plt

from sklearn.model_selection import GroupKFold
from sklearn.ensemble import RandomForestRegressor
from sklearn.neural_network import MLPRegressor
from sklearn.linear_model import LinearRegression
from joblib import dump, load

from . import utils
from .utils import deep_update


logger = logging.getLogger("Regressor")


def _load_feature_names(tracer, use_stream=None, use_stars=None):
    """
    Load the default feature set for regression.

    Parameters
    ----------
    tracer : str
        The tracer name e.g. QSO / ELG / LRG / BGS

    use_stream : bool
        Use Sgr. Stream as template; default = False for all and True for QSO.

    use_stars : bool
        Use stardens as template; default = True.

    Returns
    -------
    feature_names: list
        Names of features to regress against.
    """

    feature_names = ['STARDENS', 'EBV', 'STREAM',
                     'PSFDEPTH_G', 'PSFDEPTH_R', 'PSFDEPTH_Z', 'PSFDEPTH_W1', 'PSFDEPTH_W2',
                     'PSFSIZE_G', 'PSFSIZE_R', 'PSFSIZE_Z']

    if tracer == 'QSO':
        to_remove = []
        if not (use_stream is None) and not use_stream:
            to_remove.append(['STREAM'])
    elif tracer == 'ELG':
        to_remove = ['PSFDEPTH_W1', 'PSFDEPTH_W2', 'STREAM']
        if not (use_stream is None) and use_stream:
            to_remove.remove(['STREAM'])
    elif tracer == ['LRG']:
        to_remove = ['PSFDEPTH_W2', 'STREAM']
        if not (use_stream is None) and use_stream:
            to_remove.remove(['STREAM'])
    elif tracer == ['BGS']:
        to_remove = ['PSFDEPTH_W1', 'PSFDEPTH_W2', 'STREAM']
        if not (use_stream is None) and use_stream:
            to_remove.remove(['STREAM'])
    else:
        logger.info("We use the same set of feature than for QSO !!")
        to_remove = []
        if not (use_stream is None) and not use_stream:
            to_remove.append(['STREAM'])

    if not (use_stars is None) and not use_stars:
        to_remove.append(['STARDENS'])

    for elmt in to_remove:
        feature_names.remove(elmt)
    logger.info(f"We use the set: {feature_names}")
    return feature_names


def _load_rf_hyperparameters(updated_param=None, n_jobs=6, seed=123):
    """
    Load pre-defined hyperparameters for RF regressor for each specific region available. Can be updated with updated_param.

    Parameters
    ----------
    updated_param: dict
        updated param (e.g) {'North':{n_estimators:20}}

    n_jobs: int
        To parallelize the computation

    seed: int
        Fix the random_state of the Regressor for reproductibility

    Returns
    -------
    param: dict
        dictionary containing for each region a dictionary of the hyper-parameters for the regressor
    """
    param = dict()
    min_samples_leaf = {'North':20, 'South':20, 'Des':20, 'South_all':20, 'South_mid':20, 'South_pole':20, 'South_mid_no_des':20, 'Des_mid':20}
    for key in min_samples_leaf:
        param[key] = {'n_estimators':200, 'min_samples_leaf':min_samples_leaf[key], 'max_depth':None, 'max_leaf_nodes':None, 'n_jobs':n_jobs, 'random_state':seed}
    if updated_param is not None:
        deep_update(param, updated_param)
    return param


def _load_mlp_hyperparameters(updated_param=None, seed=123):
    """
    Load pre-defined hyperparameters for NN regressor for each specific region available. Can be updated with updated_param.

    Parameters
    ----------
    updated_param: dict
        updated param (e.g) {'North':{max_iter:20}}
    seed: int
        Fix the random_state of the Regressor for reproductibility

    Returns
    -------
    param: dict
        dictionary containing for each region a dictionary of the hyper-parameters for the regressor
    """
    param = dict()
    for key in ['North', 'South', 'Des', 'South_all', 'South_mid', 'South_pole', 'South_mid_no_des', 'Des_mid']:
        param[key] = {'activation': 'logistic', 'batch_size': 1000, 'hidden_layer_sizes': (10, 8),
                      'max_iter': 6000, 'n_iter_no_change': 100, 'random_state': 5, 'solver': 'adam', 'tol': 1e-5, 'random_state':seed}
    if updated_param is not None:
        deep_update(param, updated_param)
    return param


def _load_linear_hyperparameters(updated_param=None):
    """
    Load pre-defined hyperparameters for Linear regressor for each specific region available. Can be updated with updated_param.

    Parameter
    ---------
    updated_param: dict
        updated param (e.g) {'North':{n_jobs:2}}

    Returns
    -------
    param: dict
        dictionary containing for each region a dictionary of the hyper-parameters for the regressor
    """
    param = dict()
    for key in ['North', 'South', 'Des', 'South_all', 'South_mid', 'South_pole', 'South_mid_no_des', 'Des_mid']:
        param[key] = {}
    if updated_param is not None:
        deep_update(param, updated_param)
    return param


def _load_nfold(updated_param=None):
    """
    Load pre-defined number of folds for each specific region available. Can be updated with updated_param.

    Parameters
    ----------
    updated_param: dict
        updated param (e.g) {'North':2}

    Returns
    -------
    param: dict
        dictionary containing for each region the number of folds for the Kfold training
    """
    param = {'North':6, 'South':12, 'Des':6, 'South_all':18, 'South_mid':14, 'South_pole':5, 'Des_mid':3}
    if updated_param is not None:
        deep_update(param, updated_param)
    return param


class Regressor(object):
    """
    Implementation of the Systematic Correction based on template fitting regression
    """

    def __init__(self, dataframe, engine, feature_names=None, use_kfold=True,
                 updated_param_engine=None, updated_nfold=None,
                 compute_permutation_importance=True, overwrite_regression=False, save_regressor=False, n_jobs=6, seed=123):
        """
        Initialize :class:`Regressor`.

        Parameters
        ----------
        dataframe: DataFrame class
            dataframe containing all the information to run the regressor. the method build_for_regressor need to be run before calling a Regressor class.
        engine: str
            either RF (Random Forest), NN (Multi layer perceptron), LINEAR  --> all based on scikit-learn implementation
        feature_names: str array
            List of feature name used during the regression. By default load feature name from _load_feature_names
        use_kfold: bool
            If True use Kfold computation. It is mandatory with RF and NN to avoid overfitting
        updated_param_engine : dict
            Containing specific hyperparameters to update the default values loaded in _load_rf_hyperparameters / _load_mlp_hyperparameters / _load_linear_hyperparameters
        compute_permutation_importance: bool
            Compute and plot the permutation importance for inspection. It has to be compared with giny importance from Random Forest regressor.
        overwrite_regression: bool
            If True overwrite file in the output directory (if it is set in dataframe otherwise nothing happens). If false an error is raised and the ouput directory need to be deleted.
        save_regressor: bool
            If True regressor for each region and each fold is saved. WARNING: it is space consuming. Can be usefull to make some more advanced plots.
        n_jobs: int
            To parallelize the Random Forest computation.
        seed: int
            Fix the random state of RandomForestRegressor and MLPRegressor for reproductibility
        """

        self.dataframe = dataframe
        self.engine = engine.upper()
        if feature_names is None:
            self.feature_names = _load_feature_names(dataframe.tracer)
        else:
            self.feature_names = feature_names

        # set up the parameter for the considered regressor
        self.use_kfold = use_kfold
        if not self.use_kfold:
            logging.warning("do not use kfold training --> TAKE CARE")
        if self.engine == 'RF':
            self.regressor = RandomForestRegressor()
            self.param_regressor = _load_rf_hyperparameters(updated_param_engine, n_jobs, seed)
            self.normalized_feature, self.use_sample_weight = False, True
        elif self.engine == 'NN':
            self.regressor = MLPRegressor()
            self.param_regressor = _load_mlp_hyperparameters(updated_param_engine, seed)
            self.normalized_feature, self.use_sample_weight = True, False
        elif self.engine == 'LINEAR':
            self.regressor = LinearRegression()
            self.param_regressor = _load_linear_hyperparameters(updated_param_engine)
            self.normalized_feature, self.use_sample_weight = True, True
        else:
            logging.error('choose available engine : RF / NN / LINEAR')
            sys.exit()

        # in NN and Linear case, we normalize and standardize the data
        # STREAM is already normalize --> remove it from the list
        if self.engine != 'RF':
            if 'STREAM' in self.feature_names:
                self.feature_names_to_normalize = self.feature_names.copy()
                self.feature_names_to_normalize.remove('STREAM')
            else:
                self.feature_names_to_normalize = self.feature_names.copy()
        else:
            self.feature_names_to_normalize = None

        self.compute_permutation_importance = compute_permutation_importance
        self.save_regressor = save_regressor
        self.nfold = _load_nfold(updated_nfold)

        # If not self.dataframe.output is None --> save figure and info !!
        if self.dataframe.output_dir is not None:
            # create the corresponding output folder --> put here since self.engine can be update with use_kfold = False
            if os.path.isdir(os.path.join(self.dataframe.output_dir, self.engine)):
                if not overwrite_regression:
                    raise ValueError(f"{os.path.join(self.dataframe.output_dir, self.engine)} already exist and overwrite_regression is set as {overwrite_regression}")
                else:
                    logger.warning(f"OVERWRITE {os.path.join(self.dataframe.output_dir, self.engine)}")
                    logger.warning(f"PLEASE REMOVE THE OUPUT FOLDER TO HAVE CLEAN OUTPUT: rm -rf {os.path.join(self.dataframe.output_dir, self.engine)}")
            else:
                logger.info(f"The output folder {os.path.join(self.dataframe.output_dir, self.engine)} is created")
                utils.mkdir(os.path.join(self.dataframe.output_dir, self.engine))


    def make_regression(self):
        """
        Compute systematic weight with the selected engine method and choosen hyperparameters.
        Some plots for inspection and the kfold indices are saved if an output directory is given in the dataframe.
        """
        # To store the result of the regression (ie) Y_pred
        Y_pred = np.zeros(self.dataframe.pixels.size)
        fold_index = dict()

        for zone_name in self.dataframe.region:
            if not self.dataframe.output_dir is None:
                save_info = True
                save_dir = os.path.join(self.dataframe.output_dir, self.engine, zone_name)
                if not os.path.isdir(save_dir):
                    os.mkdir(save_dir)
            else:
                save_info = False
                save_dir = None

            zone = self.dataframe.footprint(zone_name) # mask array

            logger.info(f"  ** {zone_name} :")
            X = self.dataframe.features[self.feature_names][zone]
            Y = self.dataframe.density[zone]
            keep_to_train_zone = self.dataframe.keep_to_train[zone]
            pixels_zone = self.dataframe.pixels[zone]

            logger.info(f"    --> Sample size {zone_name}: {keep_to_train_zone.sum()} -- Total Sample Size: {self.dataframe.keep_to_train.sum()} -- Training Fraction: {keep_to_train_zone.sum()/self.dataframe.keep_to_train.sum():.2%}")
            logger.info(f"    --> use Kfold training ? {self.use_kfold}")
            logger.info(f"    --> Engine: {self.engine} with params: {self.param_regressor[zone_name]}")
            self.regressor.set_params(**self.param_regressor[zone_name])

            if self.use_kfold:
                size_group = 1000  * (self.dataframe.nside / 256)**2 # define to have ~ 52 deg**2 for each patch (ie) group
                Y_pred[zone], fold_index[zone_name] = Regressor.make_regressor_kfold(self.regressor, self.nfold[zone_name], size_group, X, Y, keep_to_train_zone,
                                                                                self.use_sample_weight, self.normalized_feature, self.feature_names_to_normalize,
                                                                                pixels_zone, self.dataframe.nside, feature_names=self.feature_names,
                                                                                compute_permutation_importance=self.compute_permutation_importance,
                                                                                save_regressor=self.save_regressor, save_info=save_info, save_dir=save_dir)
            else:
                Y_pred[zone] = Regressor.make_evaluation(self.regressor, X[keep_to_train_zone], Y[keep_to_train_zone], X, Y,
                                                    self.use_sample_weight, self.normalized_feature, self.feature_names_to_normalize,
                                                    feature_names=self.feature_names, compute_permutation_importance=self.compute_permutation_importance,
                                                    save_regressor=self.save_regressor, save_info=save_info, save_dir=save_dir)
                fold_index = None

        # save evalutaion and fold_index
        self.Y_pred = Y_pred # Y_pred for every entry in each zone
        self.fold_index = fold_index # fold_index --> les pixels de chaque fold dans chaque zone ! --> usefull to save if we want to reapply the regressor

        if save_info and (not fold_index is None):
            logger.info(f"    --> Save Kfold index in {os.path.join(self.dataframe.output_dir, self.engine, f'kfold_index.joblib')}")
            dump(self.fold_index, os.path.join(self.dataframe.output_dir, self.engine, f'kfold_index.joblib'))


    @staticmethod
    def build_kfold(kfold, pixels, group):
        """
        Build the folding of pixels with a GroupKfold class of Scikit-learn using a specific grouping given by group.
        A group cannot be splitted during the Kfold generation.

        Parameters
        ----------
        kfold: GroupKFold class
            Scikit-learn class with split method to build the group Kfold.
        pixels: array like
            List of pixels which have to be splitted in Kfold
        group: array like
            Same size than pixels. It contains the group number of each pixel in pixels.
            A group cannot be splitted with kfold (ie) all pixels in the same group will be in the Fold.

        Returns
        -------
        index: list of list
            A list (index == Fold number) containing the index list of pixels belonging to the fold i

        """
        index = []
        for index_train, index_test in kfold.split(pixels, groups=group):
            index += [index_test]
        return index


    @staticmethod
    def plot_kfold(nside, pixels, index_list, savename, title=''):
        """
        Plot the folding of pixels following the repartition given in index_list.

        Parameters
        ----------
        nside: int
            Healpix resolution used in pixels
        pixels: array like
            pixels contains the pixel numbers which are split in the Kfold
        index_list: list of list
            list (index == Fold number) containing the index list of pixels belonging to the fold i --> output of *build_kfold*
        savename: str
            Path where the plot will be saved
        title: str
            Title for the figure
        """
        map = np.zeros(hp.nside2npix(nside))
        for i, index in enumerate(index_list) :
            map[pixels[index]] = i + 1 # to avoid 0
        map[map == 0] = np.NaN

        #attention au sens de l'axe en RA ! --> la on le prend normal et on le retourne à la fin :)
        plt.figure(1)
        map_to_plot = hp.cartview(map, nest=True, flip='geo', rot=120, fig=1, return_projected_map=True)
        plt.close()

        fig, ax = plt.subplots(figsize=(10,6))
        map_plotted = plt.imshow(map_to_plot, interpolation='nearest', cmap='jet', origin='lower', extent=[-60, 300, -90, 90])
        ax.set_xlim(-60, 300)
        ax.xaxis.set_ticks(np.arange(-60, 330, 30))
        plt.gca().invert_xaxis()
        ax.set_xlabel('R.A. [deg]')
        ax.set_ylim(-90, 90)
        ax.yaxis.set_ticks(np.arange(-90, 120, 30))
        ax.set_ylabel('Dec. [deg]')
        ax.grid(True, alpha=0.8, linestyle=':')
        plt.title(title)
        plt.savefig(savename)
        plt.close()


    @staticmethod
    def make_evaluation(regressor, X_train, Y_train, X_eval, Y_eval,
                        use_sample_weight=False, normalized_feature=False, feature_names_to_normalize=None,
                        feature_names=None, compute_permutation_importance=False,
                        save_regressor=False, save_info=False, save_dir='', suffix=''):
        """

        Perform the training of the regressor with (X_train, Y_train) and evaluate it in X_eval.
        Y_eval is only used to plot efficiency and permutation importance if required.

<<<<<<< HEAD
        Parameters:
        -----------
=======
        Parameters
        ----------
>>>>>>> d1b335c3
        regressor: Scikit-learn Regressor Class
            regressor used to perform the regression. No parameter will be modified here.
            The regressor will be trained with (X_train, Y_train) and will evaluate the function at X_eval
        X_train: array like
            Dataframe used for the training
        Y_train: array like
            Evaluation of the fonction in X_train points used for the training.
        X_eval: array like
            Dataframe used for the evaluation.
        Y_eval: array like
            Evaluation of the fonction in X_eval points. Only used for plots.
        use_sample_weight: bool
            If true use 1/np.sqrt(Y_train) as weight during the regression. Only available for RF or LINEAR.
        normalized_feature: bool
            If True normalized and centered feature in feature_names_to_normalize -> mandatory for Linear ou MLP regression
        feature_names_to_normalize: array like
            List of feature names to normalize. 'STREAM' feature is already normalized do not normalize it again !!
        feature_names: array like
            Feature name used during the regression. It is used for plotting information. If save_info is False do not need to pass it.
        compute_permutation_importance: bool
            If True compute and plot the permutation importance. The figure is saved only if save_info is True.
        save_regressor: bool
            If True save each regressor for each fold. Take care it is memory space consumming especially for RandomForestRegressor. Only available if save_info is True.
        save_info: bool
            If True save inspection plots and if it is required in save_regressor, the fitted regressor in save_dir.
        save_dir: str
            Directory path where the files will be saved if required with save_info.
        suffix: str
            suffix used to save output.

        Returns
        -------
        Y_pred: array like
            Gives the evaluation of the regression on X_eval with training done in (X_train, Y_train). It has the same size of X_eval.
        """
        if normalized_feature:
            logger.info("          --> We normalize and center all features (except the STREAM) on the training footprint")
            mean, std = X_train[feature_names_to_normalize].mean(), X_train[feature_names_to_normalize].std()
            X_for_training = X_train.copy()
            X_for_training[feature_names_to_normalize] = (X_train[feature_names_to_normalize] - mean)/std
            X_eval[feature_names_to_normalize] = (X_eval[feature_names_to_normalize] - mean)/std
            logger.info(f"          --> Mean of Mean and Std on the fold-training features : {X_for_training[feature_names_to_normalize].mean().mean():2.4f} -- {X_for_training[feature_names_to_normalize].std().mean():2.2f}")
        else:
            logger.info("          --> We do NOT normalize feature in the training set --> not needed")
            X_for_training = X_train.copy()

        if use_sample_weight:
            logger.info("          --> The training is done with sample_weight=1/np.sqrt(Y_train)")
            regressor.fit(X_for_training, Y_train, sample_weight=1/np.sqrt(Y_train))
        else:
            regressor.fit(X_for_training, Y_train)

        Y_pred = regressor.predict(X_eval)

        if save_info:
            # Save regressor
            if save_regressor:
                dump(regressor, os.path.join(save_dir, f'regressor{suffix}.joblib'))

            Regressor.plot_efficiency(Y_eval, Y_pred, os.path.join(save_dir, f"kfold_efficiency{suffix}.png"))

            # for more complex plot as importance feature ect ..--> save regressor and
            if os.path.basename(os.path.dirname(save_dir)) == 'RF':
                Regressor.plot_importance_feature(regressor, feature_names, os.path.join(save_dir, f"feature_importance{suffix}.png"))

            if compute_permutation_importance:
                Regressor.plot_permutation_importance(regressor, X_eval, Y_eval, feature_names, os.path.join(save_dir, f"permutation_importance{suffix}.png"))

        return Y_pred


    @staticmethod
    def make_regressor_kfold(regressor, nfold, size_group, X, Y, keep_to_train, use_sample_weight,
                             normalized_feature, feature_names_to_normalize,
                             pixels, nside, feature_names=None,
                             compute_permutation_importance=False,
                             save_regressor=False, save_info=False, save_dir=''):
        """
        Perform the Kfold training/evaluation of (X, Y) with regressor as engine for regression and nfold.
        The training is performed only with X[keep_to_train]. Warning the K-fold split is generated with pixels and not pixels[keep_to_train].
        We use a group Kfold to control how the fold is performed.
        This choice is done to have always the same splitting whatever the selection used to keep the training data.
        The Kfold is calibrated to create patch of 52 deg^2 each and to covert all the specific region of the footprint.
        Inspect the "kfold_repartition.png" for specific design.
        Note that the Kfold is purely geometrical meaning that if two rows in X have the same pixel value it has to be in the K-fold.

        Parameters
        ----------
        regressor: Scikit-learn Regressor Class
            regressor used to perform the regression. No parameter will be modified here.
        nfold: int
            Number of fold which will be use in Kfold training.
        size_group: int
            Number of pixels in each group. In a group Kfold, each group cannot be split.
        X: array like
            Feature dataset for the regression
        Y: array like
            The target values for the regression. Same size than X
        keep_to_train: bool array like
            Which row in X and Y is kept for the training. Same size than X and Y. The regression is then applied on all X.
        use_sample_weight: bool
            If true use 1/np.sqrt(Y_train) as weight during the regression. Only available for RF or LINEAR.
        normalized_feature: bool
            If True normalized and centered feature in feature_names_to_normalize -> mandatory for Linear ou MLP regression
        feature_names_to_normalize: array like
            List of feature names to normalize. 'STREAM' feature is already normalized do not normalize it again !!
        pixels: array like
            Pixels list corresponding of the pixel number of each feature row.
        nside: int
            Healpix resolution used in pixels
        feature_names: array like
            Feature name used during the regression. It is used for plotting information. If save_info is False do not need to pass it.
        compute_permutation_importance: bool
            If True compute and plot the permutation importance. The figure is saved only if save_info is True.
        save_regressor: bool
            If True save each regressor for each fold. Take care it is memory space consumming especially for RandomForestRegressor. Only available if save_info is True.
        save_info: bool
            If True save inspection plots and if it is required in save_regressor, the fitted regressor in save_dir.
        save_dir: str
            Directory path where the files will be saved if required with save_info.

        Returns
        -------
        Y_pred: array like
            Gives the evaluation of the regression on X with K-folding. It has the same size of X.
            The evalutation is NOT applied ONLY where keep_to_train is True.
        index: list of list
            list (index == Fold number) containing the index list of pixels belonging to the fold i --> output of *build_kfold*
        """

        kfold = GroupKFold(n_splits=nfold)
        group = [i//size_group for i in range(pixels.size)]
        logger.info(f"    --> We use: {kfold} Kfold with group_size={size_group}")
        index = Regressor.build_kfold(kfold, pixels, group)
        if save_info:
            Regressor.plot_kfold(nside, pixels, index, os.path.join(save_dir, 'kfold_repartition.png'), title=f'{nfold}-Fold repartition')

        Y_pred = np.zeros(pixels.size)
        X.reset_index(drop=True, inplace=True)

        logger.info("    --> Train and eval for the fold :")
        start = time.time()
        for i in range(nfold):
            logger.info(f"        * {i}")
            fold_index = index[i]
            # select row for the training i.e. remove fold index
            X_fold, Y_fold, keep_to_train_fold = X.drop(fold_index), np.delete(Y, fold_index), np.delete(keep_to_train, fold_index)
            # select row for the evaluation
            X_eval, Y_eval = X.iloc[fold_index], Y[fold_index]
            logger.info(f"          --> There are {np.sum(keep_to_train_fold == 1)} pixels to train fold {i} which contains {np.sum(keep_to_train == 1) - np.sum(keep_to_train_fold == 1)} pixels (kept for the global training)")

            Y_pred[fold_index] = Regressor.make_evaluation(regressor, X_fold[keep_to_train_fold], Y_fold[keep_to_train_fold], X_eval, Y_eval,
                                                           use_sample_weight, normalized_feature, feature_names_to_normalize,
                                                           feature_names, compute_permutation_importance,
                                                           save_regressor, save_info, save_dir, suffix=f'_fold_{i}')

        logger.info("    --> Done in: {:.3f} s".format(time.time() - start))
        return Y_pred, index


    def build_w_sys_map(self, return_map=True, savemap=False, savedir=None):
        """
        We save the healpix systematic maps

        Parameters
        ----------
        return_map: bool
            if true return the sysematic weight map
        savemap: bool
            if True, save the map in savedir
        savedir: str
            path where to save the map, if None use default path
        """
        w = np.zeros(hp.nside2npix(self.dataframe.nside))*np.NaN
        w[self.dataframe.pixels[self.Y_pred > 0]] = 1.0/self.Y_pred[self.Y_pred > 0]

        if savemap:
            if savedir is None:
                savedir = os.path.join(self.dataframe.output_dir, self.engine)
            filename_weight_save = os.path.join(savedir, f'{self.dataframe.version}_{self.dataframe.tracer}_imaging_weight_{self.dataframe.nside}.npy')
            logger.info(f"Save photometric weight in a healpix map with {self.dataframe.nside} here: {filename_weight_save}")
            np.save(filename_weight_save, w)

        if return_map:
            return w


    @staticmethod
    def plot_efficiency(Y, Y_pred, path_to_save):
        """
        Draw the correction 'efficiency' of the training. The method excepts to reduce the variance in the histogram of the predicted density.

        Parameters
        ----------
        Y: array like
            The normalized target density.
        Y_pred: array like
            Same size than Y. The perdicted normalized target density with K-fold (Y is not used for the prediction). 1/Y_pred will be the sys weights.
        path_to_save: str
            Where the figure will be save.
        """
        fig, ax = plt.subplots(1, 2, figsize=(10, 6))
        plt.subplots_adjust(left=0.07, right=0.96, bottom=0.1, top=0.9, wspace=0.3)
        ax[0].scatter(np.arange(Y.size), Y, color = 'red', label='Initial (before regression)')
        ax[0].scatter(np.arange(Y_pred.size), Y_pred, color = 'blue', label='Corrected (after regression)')
        ax[0].legend()
        ax[0].set_xlabel('Pixel Number')
        ax[0].set_ylabel('Normalized Targets Density')

        ax[1].hist(Y, color='blue', bins=50, range=(0.,2.), density=1, label='Initial')
        ax[1].hist(Y_pred, color='red', histtype='step', bins=50, range=(0.,2.), density=1, label='corrected')
        ax[1].legend()
        ax[1].set_xlabel('Normalized Targets Density')

        plt.tight_layout()
        plt.savefig(path_to_save)
        plt.close()


    @staticmethod
    def plot_importance_feature(regressor, feature_names, path_to_save, max_num_feature=8):
        """
        Plot the giny importance feature for RandomForestRegressor.

        Parameters
        ----------
        regressor: RandomForestRegressor
            Regressor already trained.
        feature_names: str array like
            List of feature used during the regression.
        path_to_save: str
            Where the figure will be saved.
        max_num_feature: int
            Number of feature to plot in the figure.
        """
        import pandas as pd
        import seaborn as sns

        feature_importance = pd.DataFrame(regressor.feature_importances_, index=feature_names, columns=['feature importance']).sort_values('feature importance', ascending=False)
        feature_all = pd.DataFrame([tree.feature_importances_ for tree in regressor.estimators_], columns=feature_names)
        feature_all = pd.melt(feature_all, var_name='feature name', value_name='values')

        fig = plt.figure(figsize=(10, 6))
        ax = plt.gca()
        sns.swarmplot(ax=ax, x="feature name", y="values", data=feature_all, order=feature_importance.index[:max_num_feature], alpha=0.7, size=2, color="k")
        sns.boxplot(ax=ax, x="feature name", y="values", data=feature_all, order=feature_importance.index[:max_num_feature], fliersize=0.6, palette=sns.color_palette("husl", 8), linewidth=0.6, showmeans=False, meanline=True, meanprops=dict(linestyle=':', linewidth=1.5, color='dimgrey'))
        ax.set_xticklabels(feature_importance.index[:max_num_feature], rotation=15, ha='center')
        ax.set_xlabel("")
        ax.set_ylabel("")
        plt.tight_layout()
        plt.savefig(path_to_save)


    @staticmethod
    def plot_permutation_importance(regressor, X, Y, feature_names, path_to_save):
        """
        Compute and plot the permutation importance for the regressor (alternative/ complementary metric to giny importance).

        Parameters
        ----------
        regressor: Scikit-learn regressor class
            Regressor already trained.
        X: array like
            Feature array
        Y: array like
            Same size than X.
        feature_names: str array like
            List of feature used during the regression
        path_to_save: str
            Where the figure will be saved.
        """
        from sklearn.inspection import permutation_importance
        ## The permutation feature importance is defined to be the decrease in a model score
        ## when a single feature value is randomly shuffled. This procedure breaks the relationship
        ## between the feature and the target, thus the drop in the model score is indicative of
        ## how much the model depends on the feature.
        logger.info("          --> Compute permutation importance feature ...")
        permut_importance = permutation_importance(regressor, X, Y, n_repeats=15, random_state=4)

        fig, ax = plt.subplots()
        ax.boxplot(permut_importance.importances.T, vert=False, labels=feature_names)
        ax.set_title(f"Permutation Importance")
        ax.set_ylabel("Features")
        fig.tight_layout()
        plt.savefig(path_to_save)
        plt.close()


    def plot_maps_and_systematics(self, max_plot_cart=400, ax_lim=0.2,
                                  adaptative_binning=False, nobjects_by_bins=2000, n_bins=None,
                                  cut_fracarea=True, min_fracarea=0.9, max_fracarea=1.1):
        """
        Make plot to check and validate the regression.
        The result are saved in the corresponding outpur directory.

        Parameters
        ----------
        max_plot_cart: float
            maximum density used to plot the object density in the sky.
        ax_lim: float
            maximum value of density - 1 fluctuation in the systematic plots.
        adaptative_binning: bool
            If True, use a binning with same number of objetcs in each bin.
            --> can control the errors in the histogram.
        nobjects_by_bins: int
            Only relevant if adaptative_binning==True. Fix the number of objects in each bin.
        n_bins: int
            Only relevant if adpatative_binning==False. Fix the number of bins used to plot systematic plots.
            If None, used pre-define parameters. Set in `systematics.py`
        cut_fracarea: bool
            If True, keep only pixels with correct fracarea. Use False, if fracarea is already cut !
        min_fracarea, max_fracarea: float
            minimum and maximum values to cut the fracarea. max > 1 due to poisson Noise.
        """

        from .plot import plot_moll
        from .systematics import plot_systematic_from_map

        dir_output = os.path.join(self.dataframe.output_dir, self.engine, 'Fig')
        if not os.path.isdir(dir_output):
            os.mkdir(dir_output)
        logger.info(f"Save density maps and systematic plots in the output directory: {dir_output}")

        with np.errstate(divide='ignore',invalid='ignore'): #to avoid warning when divide by np.NaN or 0 --> gives np.NaN, ok !
            targets = self.dataframe.targets / (hp.nside2pixarea(self.dataframe.nside, degrees=True)*self.dataframe.fracarea)
        targets[~self.dataframe.footprint('Footprint')] = np.NaN

        w = np.zeros(hp.nside2npix(self.dataframe.nside))
        w[self.dataframe.pixels[self.Y_pred>0]] = 1.0/self.Y_pred[self.Y_pred>0]
        targets_without_systematics = targets*w

        with np.errstate(divide='ignore',invalid='ignore'):
            plot_moll(hp.ud_grade(targets, 64, order_in='NESTED'), min=0, max=max_plot_cart, show=False, savename=os.path.join(dir_output, 'targerts.pdf'), galactic_plane=True, ecliptic_plane=True)
            plot_moll(hp.ud_grade(targets_without_systematics, 64, order_in='NESTED'), min=0, max=max_plot_cart,  show=False, savename=os.path.join(dir_output, 'targets_without_systematics.pdf'), galactic_plane=True, ecliptic_plane=True)
            map_to_plot = w.copy()
            map_to_plot[map_to_plot == 0] = np.NaN
            map_to_plot = map_to_plot - 1
            plot_moll(hp.ud_grade(map_to_plot, 64, order_in='NESTED'), min=-0.2, max=0.2, label='weight - 1',  show=False, savename=os.path.join(dir_output, 'systematic_weights.pdf'), galactic_plane=True, ecliptic_plane=True)

        plot_systematic_from_map([targets, targets_without_systematics], ['No correction', 'Systematics correction'], self.dataframe.fracarea, self.dataframe.footprint, self.dataframe.features, dir_output, self.dataframe.region,
                                  ax_lim=ax_lim, adaptative_binning=adaptative_binning, nobjects_by_bins=nobjects_by_bins, n_bins=n_bins,
                                  cut_fracarea=cut_fracarea, min_fracarea=min_fracarea, max_fracarea=max_fracarea)<|MERGE_RESOLUTION|>--- conflicted
+++ resolved
@@ -401,14 +401,9 @@
 
         Perform the training of the regressor with (X_train, Y_train) and evaluate it in X_eval.
         Y_eval is only used to plot efficiency and permutation importance if required.
-
-<<<<<<< HEAD
-        Parameters:
-        -----------
-=======
-        Parameters
-        ----------
->>>>>>> d1b335c3
+        
+        Parameters
+        ----------
         regressor: Scikit-learn Regressor Class
             regressor used to perform the regression. No parameter will be modified here.
             The regressor will be trained with (X_train, Y_train) and will evaluate the function at X_eval
