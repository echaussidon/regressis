--- conflicted
+++ resolved
@@ -759,11 +759,6 @@
             map_to_plot -= 1
             plot_moll(hp.ud_grade(map_to_plot, 64, order_in='NESTED'), min=-0.2, max=0.2, label='weight - 1', show=False, filename=os.path.join(dir_output, 'systematic_weights.pdf'), galactic_plane=True, ecliptic_plane=True)
 
-<<<<<<< HEAD
-        plot_systematic_from_map([targets, targets_without_systematics], ['No correction', 'Systematics correction'], self.dataframe.fracarea, self.dataframe.footprint, self.dataframe.features, dir_output, self.dataframe.regions,
-=======
-        plot_systematic_from_map([targets, targets_without_systematics], ['No correction', 'Systematics correction'], self.dataframe.fracarea,
-                                  self.dataframe.footprint, self.dataframe.features, dir_output, self.dataframe.region,
->>>>>>> d3034017
+        plot_systematic_from_map([targets, targets_without_systematics], ['No correction', 'Systematics correction'], self.dataframe.fracarea, self.dataframe.footprint, self.dataframe.features, dir_output, self.dataframe.region,
                                   ax_lim=ax_lim, adaptative_binning=adaptative_binning, nobj_per_bin=nobj_per_bin, n_bins=n_bins,
                                   cut_fracarea=cut_fracarea, limits_fracarea=limits_fracarea)